/*
 * telemetry_common.h
 *
 *  Created on: 6 Apr 2014
 *      Author: Hydra
 */

#ifndef TELEMETRY_COMMON_H_
#define TELEMETRY_COMMON_H_

typedef enum {
    TELEMETRY_PROVIDER_FRSKY = 0,
    TELEMETRY_PROVIDER_HOTT,
<<<<<<< HEAD
    TELEMETRY_PROVIDER_MAX = TELEMETRY_PROVIDER_HOTT
} telemetryProvider_e;
=======
    TELEMETRY_PROVIDER_MSP,
    TELEMETRY_PROVIDER_MAX = TELEMETRY_PROVIDER_MSP
} TelemetryProvider;
>>>>>>> b14b058f

typedef struct telemetryConfig_s {
    telemetryProvider_e telemetry_provider;
    uint8_t telemetry_switch;               // Use aux channel to change serial output & baudrate( MSP / Telemetry ). It disables automatic switching to Telemetry when armed.
    serialInversion_e frsky_inversion;
} telemetryConfig_t;

void checkTelemetryState(void);
void handleTelemetry(void);

uint32_t getTelemetryProviderBaudRate(void);
void useTelemetryConfig(telemetryConfig_t *telemetryConfig);

#endif /* TELEMETRY_COMMON_H_ */
<|MERGE_RESOLUTION|>--- conflicted
+++ resolved
@@ -1,35 +1,30 @@
-/*
- * telemetry_common.h
- *
- *  Created on: 6 Apr 2014
- *      Author: Hydra
- */
-
-#ifndef TELEMETRY_COMMON_H_
-#define TELEMETRY_COMMON_H_
-
-typedef enum {
-    TELEMETRY_PROVIDER_FRSKY = 0,
-    TELEMETRY_PROVIDER_HOTT,
-<<<<<<< HEAD
-    TELEMETRY_PROVIDER_MAX = TELEMETRY_PROVIDER_HOTT
-} telemetryProvider_e;
-=======
-    TELEMETRY_PROVIDER_MSP,
-    TELEMETRY_PROVIDER_MAX = TELEMETRY_PROVIDER_MSP
-} TelemetryProvider;
->>>>>>> b14b058f
-
-typedef struct telemetryConfig_s {
-    telemetryProvider_e telemetry_provider;
-    uint8_t telemetry_switch;               // Use aux channel to change serial output & baudrate( MSP / Telemetry ). It disables automatic switching to Telemetry when armed.
-    serialInversion_e frsky_inversion;
-} telemetryConfig_t;
-
-void checkTelemetryState(void);
-void handleTelemetry(void);
-
-uint32_t getTelemetryProviderBaudRate(void);
-void useTelemetryConfig(telemetryConfig_t *telemetryConfig);
-
-#endif /* TELEMETRY_COMMON_H_ */
+/*
+ * telemetry_common.h
+ *
+ *  Created on: 6 Apr 2014
+ *      Author: Hydra
+ */
+
+#ifndef TELEMETRY_COMMON_H_
+#define TELEMETRY_COMMON_H_
+
+typedef enum {
+    TELEMETRY_PROVIDER_FRSKY = 0,
+    TELEMETRY_PROVIDER_HOTT,
+    TELEMETRY_PROVIDER_MSP,
+    TELEMETRY_PROVIDER_MAX = TELEMETRY_PROVIDER_MSP
+} telemetryProvider_e;
+
+typedef struct telemetryConfig_s {
+    telemetryProvider_e telemetry_provider;
+    uint8_t telemetry_switch;               // Use aux channel to change serial output & baudrate( MSP / Telemetry ). It disables automatic switching to Telemetry when armed.
+    serialInversion_e frsky_inversion;
+} telemetryConfig_t;
+
+void checkTelemetryState(void);
+void handleTelemetry(void);
+
+uint32_t getTelemetryProviderBaudRate(void);
+void useTelemetryConfig(telemetryConfig_t *telemetryConfig);
+
+#endif /* TELEMETRY_COMMON_H_ */