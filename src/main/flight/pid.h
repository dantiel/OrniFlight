--- conflicted
+++ resolved
@@ -19,7 +19,6 @@
 
 #include <stdbool.h>
 
-<<<<<<< HEAD
 #define MAX_PID_PROCESS_DENOM       16
 #define PID_CONTROLLER_BETAFLIGHT   1
 #define PID_MIXER_SCALING           1000.0f
@@ -27,16 +26,6 @@
 #define YAW_P_LIMIT_MIN             100                 // Maximum value for yaw P limiter
 #define YAW_P_LIMIT_MAX             500                 // Maximum value for yaw P limiter
 #define PIDSUM_LIMIT                0.5f
-=======
-#include "config/parameter_group.h"
-
-#define PID_CONTROLLER_BETAFLIGHT 1
-#define PID_MIXER_SCALING 1000.0f
-#define PID_SERVO_MIXER_SCALING 0.7f
-#define YAW_P_LIMIT_MIN 100                 // Maximum value for yaw P limiter
-#define YAW_P_LIMIT_MAX 500                 // Maximum value for yaw P limiter
-#define PIDSUM_LIMIT 0.5f
->>>>>>> 9a8124ff
 
 // Scaling factors for Pids for better tunable range in configurator for betaflight pid controller. The scaling is based on legacy pid controller or previous float
 #define PTERM_SCALE 0.032029f
