--- conflicted
+++ resolved
@@ -25,18 +25,6 @@
 #include "drivers/timer_def.h"
 
 const timerHardware_t timerHardware[USABLE_TIMER_CHANNEL_COUNT] = {
-<<<<<<< HEAD
-    { TIM1,  IO_TAG(PA8),  TIM_Channel_1, TIM1_CC_IRQn, TIM_USE_PPM,   0, GPIO_AF_6 }, // PWM1 - PA8
-    { TIM4,  IO_TAG(PB8),  TIM_Channel_3, TIM4_IRQn,    TIM_USE_MOTOR, 1, GPIO_AF_2 }, // PWM2 - PB8
-    { TIM4,  IO_TAG(PB9),  TIM_Channel_4, TIM4_IRQn,    TIM_USE_MOTOR, 1, GPIO_AF_2 }, // PWM3 - PB9
-    { TIM2,  IO_TAG(PA10), TIM_Channel_4, TIM2_IRQn,    TIM_USE_MOTOR, 1, GPIO_AF_10 }, // PMW4 - PA10
-    { TIM2,  IO_TAG(PA9),  TIM_Channel_3, TIM2_IRQn,    TIM_USE_MOTOR, 1, GPIO_AF_10 }, // PWM5 - PA9
-    { TIM2,  IO_TAG(PA0),  TIM_Channel_1, TIM2_IRQn,    TIM_USE_MOTOR, 1, GPIO_AF_1 },  // PWM6 - PA0
-    { TIM2,  IO_TAG(PA1),  TIM_Channel_2, TIM2_IRQn,    TIM_USE_MOTOR, 1, GPIO_AF_1 },  // PWM7 - PA1
-    { TIM3,  IO_TAG(PB0),  TIM_Channel_3, TIM3_IRQn,    TIM_USE_MOTOR, 1, GPIO_AF_2 },  // PWM8 - PB1
-    { TIM3,  IO_TAG(PB1),  TIM_Channel_4, TIM3_IRQn,    TIM_USE_MOTOR, 1, GPIO_AF_2 },  // PWM9 - PB0
-};
-=======
     DEF_TIM(TIM1,  CH1, PA8,  TIM_USE_PPM,   0), // PWM1 - PA8
     DEF_TIM(TIM8,  CH2, PB8,  TIM_USE_MOTOR, 1), // PWM2 - PB8,  DMA2ch5
     DEF_TIM(TIM8,  CH3, PB9,  TIM_USE_MOTOR, 1), // PWM3 - PB9,  DMA2ch1
@@ -47,5 +35,4 @@
     DEF_TIM(TIM3,  CH3, PB0,  TIM_USE_MOTOR, 1), // PWM8 - PB1
     DEF_TIM(TIM3,  CH4, PB1,  TIM_USE_MOTOR, 1), // PWM9 - PB0
     DEF_TIM(TIM16, CH1, PA6,  TIM_USE_LED,   1), // PWM9 - PB0
-};
->>>>>>> 071b14f9
+};