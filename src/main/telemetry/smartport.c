--- conflicted
+++ resolved
@@ -385,11 +385,7 @@
     if (mspFcProcessCommand(packet, &smartPortMspReply, NULL) == MSP_RESULT_ERROR) {
         sbufWriteU8(&smartPortMspReply.buf, SMARTPORT_MSP_ERROR);
     }
-<<<<<<< HEAD
-    
-=======
-
->>>>>>> 071b14f9
+
     // change streambuf direction
     sbufSwitchToReader(&smartPortMspReply.buf, smartPortMspTxBuffer);
     smartPortMspReplyPending = true;
@@ -424,11 +420,7 @@
     uint8_t packet[SMARTPORT_PAYLOAD_SIZE];
     uint8_t* p = packet;
     uint8_t* end = p + SMARTPORT_PAYLOAD_SIZE;
-<<<<<<< HEAD
-    
-=======
-
->>>>>>> 071b14f9
+
     sbuf_t* txBuf = &smartPortMspReply.buf;
 
     // detect first reply packet
@@ -504,19 +496,11 @@
     static uint8_t lastSeq = 0;
     static uint8_t checksum = 0;
     static mspPacket_t cmd;
-<<<<<<< HEAD
-    
+
     // re-assemble MSP frame & forward to MSP port when complete
     uint8_t* p = ((uint8_t*)sp_frame) + SMARTPORT_PAYLOAD_OFFSET;
     uint8_t* end = p + SMARTPORT_PAYLOAD_SIZE;
-    
-=======
-
-    // re-assemble MSP frame & forward to MSP port when complete
-    uint8_t* p = ((uint8_t*)sp_frame) + SMARTPORT_PAYLOAD_OFFSET;
-    uint8_t* end = p + SMARTPORT_PAYLOAD_SIZE;
-
->>>>>>> 071b14f9
+
     uint8_t head = *p++;
     uint8_t seq = head & SMARTPORT_MSP_SEQ_MASK;
     uint8_t version = (head & SMARTPORT_MSP_VER_MASK) >> SMARTPORT_MSP_VER_SHIFT;
@@ -610,11 +594,7 @@
             handleSmartPortMspFrame(&smartPortRxBuffer);
         }
     }
-<<<<<<< HEAD
-    
-=======
-
->>>>>>> 071b14f9
+
     while (smartPortHasRequest) {
         // Ensure we won't get stuck in the loop if there happens to be nothing available to send in a timely manner - dump the slot if we loop in there for too long.
         if ((millis() - smartPortLastServiceTime) > SMARTPORT_SERVICE_TIMEOUT_MS) {
@@ -627,11 +607,7 @@
             smartPortHasRequest = 0;
             return;
         }
-<<<<<<< HEAD
-        
-=======
-
->>>>>>> 071b14f9
+
         // we can send back any data we want, our table keeps track of the order and frequency of each data type we send
         uint16_t id = frSkyDataIdTable[smartPortIdCnt];
         if (id == 0) { // end of table reached, loop back
