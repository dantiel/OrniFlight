--- conflicted
+++ resolved
@@ -26,13 +26,6 @@
     MSP_RESULT_NO_REPLY = 0
 } mspResult_e;
 
-<<<<<<< HEAD
-struct serialPort_s;
-typedef void (*mspPostProcessFnPtr)(struct serialPort_s *port); // msp post process function, used for gracefully handling reboots, etc.
-struct mspPort_s;
-typedef mspResult_e (*mspProcessCommandFnPtr)(struct mspPort_s *mspPort, mspPostProcessFnPtr *mspPostProcessFn);
-typedef void (*mspPushCommandFnPtr)(struct mspPort_s *, uint8_t, uint8_t *, int);
-=======
 typedef struct mspPacket_s {
     sbuf_t buf;
     int16_t cmd;
@@ -42,4 +35,4 @@
 struct serialPort_s;
 typedef void (*mspPostProcessFnPtr)(struct serialPort_s *port); // msp post process function, used for gracefully handling reboots, etc.
 typedef mspResult_e (*mspProcessCommandFnPtr)(mspPacket_t *cmd, mspPacket_t *reply, mspPostProcessFnPtr *mspPostProcessFn);
->>>>>>> eef0d7a7
+typedef void (*mspPushCommandFnPtr)(mspPacket_t *push, uint8_t *, int);